--- conflicted
+++ resolved
@@ -30,14 +30,13 @@
             rows = cursor.fetchall()
             return {row['quiz_id']: int(row['total']) if row['total'] is not None else 0 for row in rows}
     
-    def __init__(self, id, name, creator_id, created_at=None, creator_username=None, question_limit=None, start_date=None, end_date=None):
+    def __init__(self, id, name, creator_id, created_at=None, creator_username=None, question_limit=None):
         self.id = id
         self.name = name
         self.creator_id = creator_id
         self.created_at = created_at or datetime.now()
         self.creator_username = creator_username
         self.question_limit = question_limit
-<<<<<<< HEAD
 
     @staticmethod
     def from_dict(data):
@@ -79,10 +78,8 @@
         self.creator_username = creator_username
         self.question_limit = question_limit
         self.total_points = total_points
-=======
         self.start_date = start_date
         self.end_date = end_date
->>>>>>> 2734f967
     
     @property
     def quiz_id(self):
@@ -126,15 +123,8 @@
                 'creator_username': self.creator_username,
                 'created_at': created_at_iso,
                 'question_limit': self.question_limit,
-<<<<<<< HEAD
                 'question_count': question_count,
                 'total_points': total_points
-=======
-                'start_date': self.start_date,
-                'end_date': self.end_date,
-                # Include question_count if it exists
-                'question_count': getattr(self, 'question_count', None)
->>>>>>> 2734f967
             }
         except Exception as e:
             print(f"Error in Quiz.to_dict: {e}")
